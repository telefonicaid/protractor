--- conflicted
+++ resolved
@@ -290,18 +290,13 @@
     // Do the framework setup here so that jasmine and mocha globals are
     // available to the onPrepare function.
     var frameworkPath = '';
-    if (self.config_.framework === 'jasmine' || 
+    if (self.config_.framework === 'jasmine' ||
         self.config_.framework === 'jasmine2') {
       frameworkPath = './frameworks/jasmine.js';
     } else if (self.config_.framework === 'mocha') {
       frameworkPath = './frameworks/mocha.js';
-<<<<<<< HEAD
-    } else if (self.config_.framework === 'cucumber') {
-      frameworkPath = './frameworks/cucumber.js';
     } else if (self.config_.framework === 'tartare') {
       frameworkPath = './frameworks/tartare.js';
-=======
->>>>>>> 1a8bb535
     } else if (self.config_.framework === 'debugprint') {
       // Private framework. Do not use.
       frameworkPath = './frameworks/debugprint.js';
